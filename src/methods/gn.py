--- conflicted
+++ resolved
@@ -60,13 +60,8 @@
         super(NodeModel, self).__init__()
         # self.node_mlp_1 = Residual(Seq(Lin(..., hidden),
         #                                ReLU(), Lin(hidden, ...)))
-<<<<<<< HEAD
-        self.node_mlp_2 = Seq(Lin(v_features + e_features, hidden),
-                              ReLU(), Lin(hidden, v_features))
-=======
-        self.node_mlp_2 = Seq(Lin(2 * hidden, hidden), 
+        self.node_mlp_2 = Seq(Lin(2 * hidden, hidden),
                               ReLU(), Lin(hidden, hidden))
->>>>>>> 896f94ab
 
     def forward(self, x, edge_index, edge_attr, u, batch):
         # x: [N, F_x], where N is the number of nodes.
@@ -132,14 +127,8 @@
 
     def forward(self, world_coords, vertex_features, edge_index):
         # x is [n, n_f]
-<<<<<<< HEAD
         vertices, edge_attr = self.encode(world_coords, vertex_features,
                                           edge_index)
-=======
-        vertices, edge_attr = self.encode(world_coords, vertex_features, edge_index)
-        print(vertices.size())
-        print(edge_attr.size())
->>>>>>> 896f94ab
         L = 10
         for i in range(L):
             print(i)
